#include <math.h>
#include <string.h>
#include "ch.h"
#include "hal.h"
#include "chprintf.h"
#include "nanovna.h"

static void cell_draw_marker_info(int m, int n, int w, int h);

int16_t grid_offset;
int16_t grid_width;

int16_t area_width  = AREA_WIDTH_NORMAL;
int16_t area_height = AREA_HEIGHT_NORMAL;

// Depends from spi_buffer size, CELLWIDTH*CELLHEIGHT <= sizeof(spi_buffer)
#define CELLWIDTH  (64)
#define CELLHEIGHT (32)

// indicate dirty cells (not redraw if cell data not changed)
#define MAX_MARKMAP_X    ((320+CELLWIDTH-1)/CELLWIDTH)
#define MAX_MARKMAP_Y    ((240+CELLHEIGHT-1)/CELLHEIGHT)
uint16_t markmap[2][MAX_MARKMAP_Y];
uint16_t current_mappage = 0;

// Trace data cache, for faster redraw cells
//   CELL_X[16:31] x position
//   CELL_Y[ 0:15] y position
static uint32_t trace_index[TRACES_MAX][POINTS_COUNT];

#define INDEX(x, y) ((((uint32_t)x)<<16)|(((uint32_t)y)))
#define CELL_X(i)  (int)(((i)>>16))
#define CELL_Y(i)  (int)(((i)&0xFFFF))
//#define CELL_P(i, x, y) (((((x)&0x03e0UL)<<22) | (((y)&0x03e0UL)<<17)) == ((i)&0xffc00000UL))

//#define floatToInt(v) ((int)(v))
static int
floatToInt(float v){
  if (v < 0) return v-0.5;
  if (v > 0) return v+0.5;
    return 0;
}

void update_grid(void)
{
  uint32_t gdigit = 100000000;
  uint32_t fstart = get_sweep_frequency(ST_START);
  uint32_t fspan  = get_sweep_frequency(ST_SPAN);
  uint32_t grid;
  
  while (gdigit > 100) {
    grid = 5 * gdigit;
    if (fspan / grid >= 4)
      break;
    grid = 2 * gdigit;
    if (fspan / grid >= 4)
      break;
    grid = gdigit;
    if (fspan / grid >= 4)
      break;
    gdigit /= 10;
  }

  grid_offset = (WIDTH) * ((fstart % grid) / 100) / (fspan / 100);
  grid_width = (WIDTH) * (grid / 100) / (fspan / 1000);

  force_set_markmap();
  redraw_request |= REDRAW_FREQUENCY;
}

static inline int
circle_inout(int x, int y, int r)
{
  int d = x*x + y*y - r*r;
  if (d < -r)
    return 1;
  if (d >  r)
    return -1;
  return 0;
}

static int
polar_grid(int x, int y)
{
  int d;

  // offset to center
  x -= P_CENTER_X;
  y -= P_CENTER_Y;

  // outer circle
  d = circle_inout(x, y, P_RADIUS);
  if (d < 0) return 0;
  if (d == 0) return 1;

  // vertical and horizontal axis
  if (x == 0 || y == 0)
    return 1;

  d = circle_inout(x, y, P_RADIUS / 5);
  if (d == 0) return 1;
  if (d > 0) return 0;

  d = circle_inout(x, y, P_RADIUS * 2 / 5);
  if (d == 0) return 1;
  if (d > 0) return 0;

  // cross sloping lines
  if (x == y || x == -y)
    return 1;

  d = circle_inout(x, y, P_RADIUS * 3 / 5);
  if (d == 0) return 1;
  if (d > 0) return 0;

  d = circle_inout(x, y, P_RADIUS * 4 / 5);
  if (d == 0) return 1;
  return 0;
}

/*
 * Constant Resistance circle: (u - r/(r+1))^2 + v^2 = 1/(r+1)^2
 * Constant Reactance circle:  (u - 1)^2 + (v-1/x)^2 = 1/x^2
 */
static int
smith_grid(int x, int y)
{
  int d;

  // offset to center
  x -= P_CENTER_X;
  y -= P_CENTER_Y;
  
  // outer circle
  d = circle_inout(x, y, P_RADIUS);
  if (d < 0)
    return 0;
  if (d == 0)
    return 1;
  
  // horizontal axis
  if (y == 0)
    return 1;

  // shift circle center to right origin
  x -= P_RADIUS;

  // Constant Reactance Circle: 2j : R/2 = P_RADIUS/2
  if (circle_inout(x, y+P_RADIUS/2, P_RADIUS/2) == 0)
    return 1;
  if (circle_inout(x, y-P_RADIUS/2, P_RADIUS/2) == 0)
    return 1;

  // Constant Resistance Circle: 3 : R/4 = P_RADIUS/4
  d = circle_inout(x+P_RADIUS/4, y, P_RADIUS/4);
  if (d > 0) return 0;
  if (d == 0) return 1;

  // Constant Reactance Circle: 1j : R = P_RADIUS
  if (circle_inout(x, y+P_RADIUS, P_RADIUS) == 0)
    return 1;
  if (circle_inout(x, y-P_RADIUS, P_RADIUS) == 0)
    return 1;

  // Constant Resistance Circle: 1 : R/2
  d = circle_inout(x+P_RADIUS/2, y, P_RADIUS/2);
  if (d > 0) return 0;
  if (d == 0) return 1;

  // Constant Reactance Circle: 1/2j : R*2
  if (circle_inout(x, y+P_RADIUS*2, P_RADIUS*2) == 0)
    return 1;
  if (circle_inout(x, y-P_RADIUS*2, P_RADIUS*2) == 0)
    return 1;

  // Constant Resistance Circle: 1/3 : R*3/4
  if (circle_inout(x+P_RADIUS*3/4, y, P_RADIUS*3/4) == 0)
    return 1;
  return 0;
}

#if 0
static int
smith_grid2(int x, int y, float scale)
{
  int d;

  // offset to center
  x -= P_CENTER_X;
  y -= P_CENTER_Y;
  
  // outer circle
  d = circle_inout(x, y, P_RADIUS);
  if (d < 0)
    return 0;
  if (d == 0)
    return 1;

  // shift circle center to right origin
  x -= P_RADIUS * scale;

  // Constant Reactance Circle: 2j : R/2 = 58
  if (circle_inout(x, y+58*scale, 58*scale) == 0)
    return 1;
  if (circle_inout(x, y-58*scale, 58*scale) == 0)
    return 1;
#if 0
  // Constant Resistance Circle: 3 : R/4 = 29
  d = circle_inout(x+29*scale, y, 29*scale);
  if (d > 0) return 0;
  if (d == 0) return 1;
  d = circle_inout(x-29*scale, y, 29*scale);
  if (d > 0) return 0;
  if (d == 0) return 1;
#endif

  // Constant Reactance Circle: 1j : R = 116
  if (circle_inout(x, y+116*scale, 116*scale) == 0)
    return 1;
  if (circle_inout(x, y-116*scale, 116*scale) == 0)
    return 1;

  // Constant Resistance Circle: 1 : R/2 = 58
  d = circle_inout(x+58*scale, y, 58*scale);
  if (d > 0) return 0;
  if (d == 0) return 1;
  d = circle_inout(x-58*scale, y, 58*scale);
  if (d > 0) return 0;
  if (d == 0) return 1;

  // Constant Reactance Circle: 1/2j : R*2 = 232
  if (circle_inout(x, y+232*scale, 232*scale) == 0)
    return 1;
  if (circle_inout(x, y-232*scale, 232*scale) == 0)
    return 1;

#if 0
  // Constant Resistance Circle: 1/3 : R*3/4 = 87
  d = circle_inout(x+87*scale, y, 87*scale);
  if (d > 0) return 0;
  if (d == 0) return 1;
  d = circle_inout(x+87*scale, y, 87*scale);
  if (d > 0) return 0;
  if (d == 0) return 1;
#endif

  // Constant Resistance Circle: 0 : R
  d = circle_inout(x+P_RADIUS*scale, y, P_RADIUS*scale);
  if (d > 0) return 0;
  if (d == 0) return 1;
  d = circle_inout(x-P_RADIUS*scale, y, P_RADIUS*scale);
  if (d > 0) return 0;
  if (d == 0) return 1;

  // Constant Resistance Circle: -1/3 : R*3/2 = 174
  d = circle_inout(x+174*scale, y, 174*scale);
  if (d > 0) return 0;
  if (d == 0) return 1;
  d = circle_inout(x-174*scale, y, 174*scale);
  //if (d > 0) return 0;
  if (d == 0) return 1;
  return 0;
}
#endif

#if 0
const int cirs[][4] = {
  { 0, 58/2, 58/2, 0 },    // Constant Reactance Circle: 2j : R/2 = 58
  { 29/2, 0, 29/2, 1 },    // Constant Resistance Circle: 3 : R/4 = 29
  { 0, 115/2, 115/2, 0 },  // Constant Reactance Circle: 1j : R = 115
  { 58/2, 0, 58/2, 1 },    // Constant Resistance Circle: 1 : R/2 = 58
  { 0, 230/2, 230/2, 0 },  // Constant Reactance Circle: 1/2j : R*2 = 230
  { 86/2, 0, 86/2, 1 },    // Constant Resistance Circle: 1/3 : R*3/4 = 86
  { 0, 460/2, 460/2, 0 },  // Constant Reactance Circle: 1/4j : R*4 = 460
  { 115/2, 0, 115/2, 1 },  // Constant Resistance Circle: 0 : R
  { 173/2, 0, 173/2, 1 },  // Constant Resistance Circle: -1/3 : R*3/2 = 173
  { 0, 0, 0, 0 } // sentinel
};  

static int
smith_grid3(int x, int y)
{
  int d;

  // offset to center
  x -= P_CENTER_X;
  y -= P_CENTER_Y;
  
  // outer circle
  d = circle_inout(x, y, P_RADIUS);
  if (d < 0)
    return 0;
  if (d == 0)
    return 1;

  // shift circle center to right origin
  x -= P_RADIUS /2;

  int i;
  for (i = 0; cirs[i][2]; i++) {
    d = circle_inout(x+cirs[i][0], y+cirs[i][1], cirs[i][2]);
    if (d == 0)
      return 1;
    if (d > 0 && cirs[i][3])
      return 0;
    d = circle_inout(x-cirs[i][0], y-cirs[i][1], cirs[i][2]);
    if (d == 0)
      return 1;
    if (d > 0 && cirs[i][3])
      return 0;
  }
  return 0;
}
#endif

#if 0
static int
rectangular_grid(int x, int y)
{
  //#define FREQ(x) (((x) * (fspan / 1000) / (WIDTH-1)) * 1000 + fstart)
  //int32_t n = FREQ(x-1) / fgrid;
  //int32_t m = FREQ(x) / fgrid;
  //if ((m - n) > 0)
  //if (((x * 6) % (WIDTH-1)) < 6)
  //if (((x - grid_offset) % grid_width) == 0)
  if (x == 0 || x == WIDTH-1)
    return 1;
  if ((y % GRIDY) == 0)
    return 1;
  if ((((x + grid_offset) * 10) % grid_width) < 10)
    return 1;
  return 0;
}
#endif

static int
rectangular_grid_x(int x)
{
  x-=CELLOFFSETX;
  if (x < 0)
    return 0;
  if (x == 0 || x == WIDTH)
    return 1;
  if ((((x + grid_offset) * 10) % grid_width) < 10)
    return 1;
  return 0;
}

static int
rectangular_grid_y(int y)
{
  if (y < 0)
    return 0;
  if ((y % GRIDY) == 0)
    return 1;
  return 0;
}

#if 0
int
set_strut_grid(int x)
{
  uint16_t *buf = spi_buffer;
  int y;

  for (y = 0; y < HEIGHT; y++) {
    int c = rectangular_grid(x, y);
    c |= smith_grid(x, y);
    *buf++ = c;
  }
  return y;
}

void
draw_on_strut(int v0, int d, int color)
{
  int v;
  int v1 = v0 + d;
  if (v0 < 0) v0 = 0;
  if (v1 < 0) v1 = 0;
  if (v0 >= HEIGHT) v0 = HEIGHT-1;
  if (v1 >= HEIGHT) v1 = HEIGHT-1;
  if (v0 == v1) {
    v = v0; d = 2;
  } else if (v0 < v1) {
    v = v0; d = v1 - v0 + 1;
  } else {
    v = v1; d = v0 - v1 + 1;
  }
  while (d-- > 0)
    spi_buffer[v++] |= color;
}
#endif

/*
 * calculate log10(abs(gamma))
 */ 
static float
logmag(const float *v)
{
  return log10f(v[0]*v[0] + v[1]*v[1]) * 10;
}

/*
 * calculate phase[-2:2] of coefficient
 */ 
static float
phase(const float *v)
{
  return 2 * atan2f(v[1], v[0]) / M_PI * 90;
}

/*
 * calculate groupdelay
 */
static float
groupdelay(const float *v, const float *w, float deltaf)
{
#if 1
  // atan(w)-atan(v) = atan((w-v)/(1+wv))
  float r = w[0]*v[1] - w[1]*v[0];
  float i = w[0]*v[0] + w[1]*v[1];
  return atan2f(r, i) / (2 * M_PI * deltaf);
#else
  return (atan2f(w[0], w[1]) - atan2f(v[0], v[1])) / (2 * M_PI * deltaf);
#endif
}

/*
 * calculate abs(gamma)
 */
static float
linear(const float *v)
{
  return - sqrtf(v[0]*v[0] + v[1]*v[1]);
}

/*
 * calculate vswr; (1+gamma)/(1-gamma)
 */ 
static float
swr(const float *v)
{
  float x = sqrtf(v[0]*v[0] + v[1]*v[1]);
  if (x >= 1)
    return INFINITY;
  return (1 + x)/(1 - x);
}

static float
resitance(const float *v) {
  float z0 = 50;
  float d = z0 / ((1-v[0])*(1-v[0])+v[1]*v[1]);
  float zr = ((1+v[0])*(1-v[0]) - v[1]*v[1]) * d;
  return zr;
}

static float
reactance(const float *v) {
  float z0 = 50;
  float d = z0 / ((1-v[0])*(1-v[0])+v[1]*v[1]);
  float zi = 2*v[1] * d;
  return zi;
}

static void
cartesian_scale(float re, float im, int *xp, int *yp, float scale)
{
  //float scale = 4e-3;
  int x = floatToInt(re * P_RADIUS * scale);
  int y = floatToInt(im * P_RADIUS * scale);
  if      (x < -P_RADIUS) x = -P_RADIUS;
  else if (x >  P_RADIUS) x =  P_RADIUS;
  if      (y < -P_RADIUS) y = -P_RADIUS;
  else if (y >  P_RADIUS) y =  P_RADIUS;
  *xp = P_CENTER_X + x;
  *yp = P_CENTER_Y - y;
}

float
groupdelay_from_array(int i, float array[POINTS_COUNT][2])
{
  int bottom = (i ==   0) ?   0 : i - 1;
  int top    = (i == POINTS_COUNT-1) ? POINTS_COUNT-1 : i + 1;
  float deltaf = frequencies[top] - frequencies[bottom];
  return groupdelay(array[bottom], array[top], deltaf);
}

static float
gamma2resistance(const float v[2])
{
  float z0 = 50;
  float d = z0 / ((1-v[0])*(1-v[0])+v[1]*v[1]);
  return ((1+v[0])*(1-v[0]) - v[1]*v[1]) * d;
}

static float
gamma2reactance(const float v[2])
{
  float z0 = 50;
  float d = z0 / ((1-v[0])*(1-v[0])+v[1]*v[1]);
  return 2*v[1] * d;
}

static uint32_t
trace_into_index(int t, int i, float array[POINTS_COUNT][2])
{
  int y, x;

  float *coeff = array[i];
  float refpos = 10 - get_trace_refpos(t);
  float v = refpos;
  float scale = 1 / get_trace_scale(t);
  switch (trace[t].type) {
  case TRC_LOGMAG:
    v-= logmag(coeff) * scale;
    break;
  case TRC_PHASE:
    v-= phase(coeff) * scale;
    break;
  case TRC_DELAY:
    v-= groupdelay_from_array(i, array) * scale;
    break;
  case TRC_LINEAR:
    v+= linear(coeff) * scale;
    break;
  case TRC_SWR:
    v+= (1 - swr(coeff)) * scale;
    break;
  case TRC_REAL:
    v-= coeff[0] * scale;
    break;
  case TRC_IMAG:
    v-= coeff[1] * scale;
    break;
  case TRC_R:
    v-= resitance(coeff) * scale;
    break;
  case TRC_X:
    v-= reactance(coeff) * scale;
    break;
  case TRC_SMITH:
  //case TRC_ADMIT:
  case TRC_POLAR:
    cartesian_scale(coeff[0], coeff[1], &x, &y, scale);
    goto set_index;
  }
  if (v <  0) v =  0;
  if (v > 10) v = 10;
  x = (i * (WIDTH) + (sweep_points-1)/2) / (sweep_points-1) + CELLOFFSETX;
  y = floatToInt(v * GRIDY);
set_index:
  return INDEX(x, y);
}

static void
format_smith_value(char *buf, int len, const float coeff[2], uint32_t frequency)
{
  // z = (gamma+1)/(gamma-1) * z0
  float z0 = 50;
  float d = z0 / ((1-coeff[0])*(1-coeff[0])+coeff[1]*coeff[1]);
  float zr = ((1+coeff[0])*(1-coeff[0]) - coeff[1]*coeff[1]) * d;
  float zi = 2*coeff[1] * d;
  char prefix;
  float value;
  switch (marker_smith_format) {
  case MS_LIN:
    chsnprintf(buf, len, "%.2f %.1f" S_DEGREE, linear(coeff), phase(coeff));
    break;

  case MS_LOG: {
      float v = logmag(coeff);
      if (v == -INFINITY)
        chsnprintf(buf, len, "-"S_INFINITY" dB");
      else
        chsnprintf(buf, len, "%.1fdB %.1f" S_DEGREE, v, phase(coeff));
    }
    break;
  case MS_REIM:
    chsnprintf(buf, len, "%F%+Fj", coeff[0], coeff[1]);
    break;  

  case MS_RX:
    chsnprintf(buf, len, "%F"S_OHM"%+Fj", zr, zi);
    break;

  case MS_RLC:
    if (zi < 0){// Capacity
      prefix = 'F';
      value = -1 / (2 * M_PI * frequency * zi);
    }
    else {
      prefix = 'H';
      value = zi / (2 * M_PI * frequency);
    }
    chsnprintf(buf, len, "%F"S_OHM" %F%c", zr, value, prefix);
    break;
  }
}

static void
trace_get_value_string(int t, char *buf, int len, float array[POINTS_COUNT][2], int i)
{
  float *coeff = array[i];
  float v;
  char *format;
  switch (trace[t].type) {
  case TRC_LOGMAG:
    format = "%.2fdB";
    v = logmag(coeff);
    break;
  case TRC_PHASE:
    format = "%.1f"S_DEGREE;
    v = phase(coeff);
    break;
  case TRC_DELAY:
    format = "%.2Fs";
    v = groupdelay_from_array(i, array);
    break;
  case TRC_LINEAR:
    format = "%.4f";
    v = linear(coeff);
    break;
  case TRC_SWR:
    format = "%.4f";
    v = swr(coeff);
    break;
  case TRC_REAL:
    format = "%.4f";
    v = coeff[0];
    break;
  case TRC_IMAG:
    format = "%.4fj";
    v = coeff[1];
    break;
  case TRC_R:
    format = "%.2F"S_OHM;
    v = gamma2resistance(coeff);
    break;
  case TRC_X:
    format = "%.2F"S_OHM;
    v = gamma2reactance(coeff);
    break;
  case TRC_SMITH:
    format_smith_value(buf, len, coeff, frequencies[i]);
    return;
    //case TRC_ADMIT:
  case TRC_POLAR:
    chsnprintf(buf, len, "%.2f%+.2fj", coeff[0], coeff[1]);
  default:
    return;
  }
  chsnprintf(buf, len, format, v);
}

static void
trace_get_value_string_delta(int t, char *buf, int len, float array[POINTS_COUNT][2], int index, int index_ref)
{
  float *coeff = array[index];
  float *coeff_ref = array[index_ref];
  float v;
  char *format;
  switch (trace[t].type) {
  case TRC_LOGMAG:
    format = S_DELTA"%.2fdB";
    v = logmag(coeff) - logmag(coeff_ref);
    break;
  case TRC_PHASE:
    format = S_DELTA"%.2f"S_DEGREE;
    v = phase(coeff) - phase(coeff_ref);
    break;
  case TRC_DELAY:
    format = "%.2Fs";
    v = groupdelay_from_array(index, array) - groupdelay_from_array(index_ref, array);
    break;
  case TRC_LINEAR:
    format = S_DELTA"%.3f";
    v = linear(coeff) - linear(coeff_ref);
    break;
  case TRC_SWR:
    format = S_DELTA"%.3f";
    v = swr(coeff);
    if (v!=INFINITY)
      v-=swr(coeff_ref);
    break;
  case TRC_SMITH:
    format_smith_value(buf, len, coeff, frequencies[index]);
    return;
  case TRC_REAL:
    format = S_DELTA"%.3f";
    v = coeff[0] - coeff_ref[0];
    break;
  case TRC_IMAG:
    format = S_DELTA"%.3fj";
    v = coeff[1] - coeff_ref[1];
    break;
  case TRC_R:
    format = "%.2F"S_OHM;
    v = gamma2resistance(coeff);
    break;
  case TRC_X:
    format = "%.2F"S_OHM;
    v = gamma2reactance(coeff);
    break;
  //case TRC_ADMIT:
  case TRC_POLAR:
    chsnprintf(buf, len, "%.2f%+.2fj", coeff[0], coeff[1]);
    return;
  default:
    return;
  }
  chsnprintf(buf, len, format, v);
}

static int
trace_get_info(int t, char *buf, int len)
{
  const char *name = get_trace_typename(t);
  float scale = get_trace_scale(t);
  switch (trace[t].type) {
  case TRC_LOGMAG:
      return chsnprintf(buf, len, "%s %ddB/", name, (int)scale);
  case TRC_PHASE:
      return chsnprintf(buf, len, "%s %d" S_DEGREE "/", name, (int)scale);
  case TRC_SMITH:
  //case TRC_ADMIT:
  case TRC_POLAR:
    if (scale != 1.0)
      return chsnprintf(buf, len, "%s %.1fFS", name, scale);
    else
      return chsnprintf(buf, len, "%s ", name);
  default:
      return chsnprintf(buf, len, "%s %F/", name, scale);
  }
  return 0;
}

static float time_of_index(int idx) {
   return 1.0 / (float)(frequencies[1] - frequencies[0]) / (float)FFT_SIZE * idx;
}

static float distance_of_index(int idx) {
#define SPEED_OF_LIGHT 299792458
   float distance = ((float)idx * (float)SPEED_OF_LIGHT) / ( (float)(frequencies[1] - frequencies[0]) * (float)FFT_SIZE * 2.0);
   return distance * velocity_factor;
}

static inline void
mark_map(int x, int y)
{
  if (y >= 0 && y < MAX_MARKMAP_Y && x >= 0 && x < MAX_MARKMAP_X)
    markmap[current_mappage][y] |= 1<<x;
}

static void
swap_markmap(void)
{
  current_mappage^= 1;
}

static void
clear_markmap(void)
{
  memset(markmap[current_mappage], 0, sizeof markmap[current_mappage]);
}

void
force_set_markmap(void)
{
  memset(markmap[current_mappage], 0xff, sizeof markmap[current_mappage]);
}

void
invalidateRect(int x0, int y0, int x1, int y1){
  x0/=CELLWIDTH;
  x1/=CELLWIDTH;
  y0/=CELLHEIGHT;
  y1/=CELLHEIGHT;
  int x, y;
  for (y=y0; y<=y1; y++)
    for (x=x0; x<=x1; x++)
      mark_map(x, y);
}

static void
mark_cells_from_index(void)
{
  int t;
  /* mark cells between each neighber points */
  for (t = 0; t < TRACES_MAX; t++) {
    if (!trace[t].enabled)
      continue;
    int x0 = CELL_X(trace_index[t][0]);
    int y0 = CELL_Y(trace_index[t][0]);
    int m0 = x0 / CELLWIDTH;
    int n0 = y0 / CELLHEIGHT;
    int i;
    mark_map(m0, n0);
    for (i = 1; i < sweep_points; i++) {
      int x1 = CELL_X(trace_index[t][i]);
      int y1 = CELL_Y(trace_index[t][i]);
      int m1 = x1 / CELLWIDTH;
      int n1 = y1 / CELLHEIGHT;
      while (m0 != m1 || n0 != n1) {
        if (m0 == m1) {
          if (n0 < n1) n0++; else n0--;
        } else if (n0 == n1) {
          if (m0 < m1) m0++; else m0--;
        } else {
          int x = ((m0 < m1) ? (m0 + 1) : m0) * CELLWIDTH;
          int y = ((n0 < n1) ? (n0 + 1) : n0) * CELLHEIGHT;
          int sgn = (n0 < n1) ? 1 : -1;
          if (sgn*(y-y0)*(x1-x0) < sgn*(x-x0)*(y1-y0)) {
            if (m0 < m1) m0++;
            else m0--;
          } else {
            if (n0 < n1) n0++;
            else n0--;
          }
        }
        mark_map(m0, n0);
      }
      x0 = x1;
      y0 = y1;
      m0 = m1;
      n0 = n1;
    }
  }
}

static inline void
markmap_upperarea(void)
{
  // Hardcoded, Text info from upper area
  invalidateRect(0, 0, AREA_WIDTH_NORMAL, 31);
}

#define INSIDE  0b0000;
#define LEFT    0b0001;
#define RIGHT   0b0010;
#define BOTTOM  0b0100;
#define TOP     0b1000;

static uint32_t
_compute_outcode(int w, int h, int x, int y)
{
    uint32_t code = INSIDE;
    if (x < 0) {
        code |= LEFT;
    } else
    if (x > w) {
        code |= RIGHT;
    }
    if (y < 0) {
        code |= BOTTOM;
    } else
    if (y > h) {
        code |= TOP;
    }
    return code;
}

static void
cell_drawline(int w, int h, int x0, int y0, int x1, int y1, int c)
{
  uint32_t outcode1 = _compute_outcode(w, h, x0, y0);
  uint32_t outcode2 = _compute_outcode(w, h, x1, y1);
  if (outcode1 & outcode2) {
      // this line is out of requested area. early return
      return;
  }
  // If outcode1 == 0  && outcode2 == 0, no clipping, not need check
  //outcode1+=outcode2;
  // modifed Bresenham's line algorithm, see https://en.wikipedia.org/wiki/Bresenham%27s_line_algorithm
  int dx = x1 - x0, sx = 1; if (dx < 0) {dx = -dx; sx = -1;}
  int dy = y1 - y0, sy = 1; if (dy < 0) {dy = -dy; sy = -1;}
  int err = (dx > dy ? dx : -dy) / 2;

  while (1){
    if (//outcode1 == 0 ||
        (y0 >= 0 && y0 < h && x0 >= 0 && x0 < w))
      spi_buffer[y0*w+x0] |= c;
    if (x0 == x1 && y0 == y1)
      break;
    int e2 = err;
    if (e2 > -dx) { err -= dy; x0 += sx; }
    if (e2 <  dy) { err += dx; y0 += sy; }
  }
}

#if 0
int
search_index_range(int x, int y, uint32_t index[POINTS_COUNT], int *i0, int *i1)
{
  int i, j;
  int head = 0;
  int tail = sweep_points;
  i = 0;
  x &= 0x03e0;
  y &= 0x03e0;
  while (head < tail) {
    i = (head + tail) / 2;
    if (x < CELL_X0(index[i]))
      tail = i+1;
    else if (x > CELL_X0(index[i]))
      head = i;
    else if (y < CELL_Y0(index[i]))
      tail = i+1;
    else if (y > CELL_Y0(index[i]))
      head = i;
    else
      break;
  }

  if (x != CELL_X0(index[i]) || y != CELL_Y0(index[i]))
    return FALSE;
    
  j = i;
  while (j > 0 && x == CELL_X0(index[j-1]) && y == CELL_Y0(index[j-1]))
    j--;
  *i0 = j;
  j = i;
  while (j < POINTS_COUNT-1 && x == CELL_X0(index[j+1]) && y == CELL_Y0(index[j+1]))
    j++;
  *i1 = j;
  return TRUE;
}
#endif

static int
search_index_range_x(int x1, int x2, uint32_t index[POINTS_COUNT], int *i0, int *i1)
{
  int i, j;
  int head = 0;
  int tail = sweep_points;
  int idx_x;

  // Search index point in cell
  while (1) {
    i = (head + tail) / 2;
    idx_x = CELL_X(index[i]);
    if (idx_x >= x2){ // index after cell
      if (tail == i)
        return false;
      tail = i;
    }
    else if (idx_x < x1){    // index before cell
      if (head == i)
        return false;
      head = i;
    }
    else  // index in cell (x =< idx_x < cell_end)
      break;
  }
  j = i;
  // Search index left from point
  do{
    j--;
  }while (j > 0 && x1 <= CELL_X(index[j]));
  *i0 = j;
  // Search index right from point
  do{
    i++;
  }while (i < sweep_points-1 && CELL_X(index[i]) < x2);
  *i1 = i;

  return TRUE;
}

#define REFERENCE_WIDTH    5
#define REFERENCE_HEIGHT   5
#define REFERENCE_X_OFFSET 5
#define REFERENCE_Y_OFFSET 2

// Reference bitmap
static const uint8_t reference_bitmap[]={
  0b11000000,
  0b11110000,
  0b11111100,
  0b11110000,
  0b11000000,
};

static void
draw_refpos(int w, int h, int x, int y, int c)
{
  int y0=y, j;
  for (j=0; j<REFERENCE_HEIGHT; j++, y0++){
    if (y0 < 0 || y0 >= h)
      continue;
    int x0=x;
    uint8_t bits = reference_bitmap[j];
    while (bits){
      if (x0 >= 0 && x0 < w)
        spi_buffer[y0*w+x0] = (bits&0x80) ? c : DEFAULT_BG_COLOR;
      x0++;
      bits<<=1;
    }
  }
}

#define MARKER_WIDTH  7
#define MARKER_HEIGHT 10
#define X_MARKER_OFFSET 3
#define Y_MARKER_OFFSET 10
static const uint8_t marker_bitmap[]={
  // Marker 1
  0b11111110,
  0b11101110,
  0b11001110,
  0b11101110,
  0b11101110,
  0b11101110,
  0b11000110,
  0b01111100,
  0b00111000,
  0b00010000,
  // Marker 2
  0b11111110,
  0b11000110,
  0b10111010,
  0b11111010,
  0b11000110,
  0b10111110,
  0b10000010,
  0b01111100,
  0b00111000,
  0b00010000,
  // Marker 3
  0b11111110,
  0b11000110,
  0b10111010,
  0b11100110,
  0b11111010,
  0b10111010,
  0b11000110,
  0b01111100,
  0b00111000,
  0b00010000,
  // Marker 4
  0b11111110,
  0b11110110,
  0b11100110,
  0b11010110,
  0b10110110,
  0b10110110,
  0b10000010,
  0b01110100,
  0b00111000,
  0b00010000,
};

static void
draw_marker(int w, int h, int x, int y, int c, int ch)
{
  int y0=y, j;
  for (j=0;j<MARKER_HEIGHT;j++,y0++){
    int x0=x;
    uint8_t bits = marker_bitmap[ch*10+j];
    bool force_color = false;
    while (bits){
      if (bits&0x80)
        force_color = true;
      if (x0 >= 0 && x0 < w && y0 >= 0 && y0 < h){
        if (bits&0x80)
          spi_buffer[y0*w+x0] = c;
        else if (force_color)
          spi_buffer[y0*w+x0] = DEFAULT_BG_COLOR;
      }
      x0++;
      bits<<=1;
    }
  }
}

static void
markmap_marker(int marker)
{
  int t;
  if (!markers[marker].enabled)
    return;
  for (t = 0; t < TRACES_MAX; t++) {
    if (!trace[t].enabled)
      continue;
    uint32_t index = trace_index[t][markers[marker].index];
    int x = CELL_X(index) - X_MARKER_OFFSET;
    int y = CELL_Y(index) - Y_MARKER_OFFSET;
    invalidateRect(x, y, x+MARKER_WIDTH-1, y+MARKER_HEIGHT-1);
  }
}

static void
markmap_all_markers(void)
{
  int i;
  for (i = 0; i < MARKERS_MAX; i++) {
    if (!markers[i].enabled)
      continue;
    markmap_marker(i);
  }
  markmap_upperarea();
}

void
marker_position(int m, int t, int *x, int *y)
{
  uint32_t index = trace_index[t][markers[m].index];
  *x = CELL_X(index);
  *y = CELL_Y(index);
}

static int greater(int x, int y) { return x > y; }
static int lesser(int x, int y) { return x < y; }

static int (*compare)(int x, int y) = lesser;
int8_t marker_tracking = false;

int
marker_search(void)
{
  int i;
  int found = 0;

  if (uistat.current_trace == -1)
    return -1;

  int value = CELL_Y(trace_index[uistat.current_trace][0]);
  for (i = 0; i < POINTS_COUNT; i++) {
    uint32_t index = trace_index[uistat.current_trace][i];
    if ((*compare)(value, CELL_Y(index))) {
      value = CELL_Y(index);
      found = i;
    }
  }

  return found;
}

void
set_marker_search(int mode)
{
  compare = (mode == 0) ? greater : lesser;
}

int
marker_search_left(int from)
{
  int i;
  int found = -1;

  if (uistat.current_trace == -1)
    return -1;

  int value = CELL_Y(trace_index[uistat.current_trace][from]);
  for (i = from - 1; i >= 0; i--) {
    uint32_t index = trace_index[uistat.current_trace][i];
    if ((*compare)(value, CELL_Y(index)))
      break;
    value = CELL_Y(index);
  }

  for (; i >= 0; i--) {
    uint32_t index = trace_index[uistat.current_trace][i];
    if ((*compare)(CELL_Y(index), value)) {
      break;
    }
    found = i;
    value = CELL_Y(index);
  }
  return found;
}

int
marker_search_right(int from)
{
  int i;
  int found = -1;

  if (uistat.current_trace == -1)
    return -1;

  int value = CELL_Y(trace_index[uistat.current_trace][from]);
  for (i = from + 1; i < POINTS_COUNT; i++) {
    uint32_t index = trace_index[uistat.current_trace][i];
    if ((*compare)(value, CELL_Y(index)))
      break;
    value = CELL_Y(index);
  }

  for (; i < POINTS_COUNT; i++) {
    uint32_t index = trace_index[uistat.current_trace][i];
    if ((*compare)(CELL_Y(index), value)) {
      break;
    }
    found = i;
    value = CELL_Y(index);
  }
  return found;
}

int
search_nearest_index(int x, int y, int t)
{
  uint32_t *index = trace_index[t];
  int min_i = -1;
  int min_d = 1000;
  int i;
  for (i = 0; i < sweep_points; i++) {
    int16_t dx = x - CELL_X(index[i]);
    int16_t dy = y - CELL_Y(index[i]);
    if (dx < 0) dx = -dx;
    if (dy < 0) dy = -dy;
    if (dx > 20 || dy > 20)
      continue;
    int d = dx*dx + dy*dy;
    if (d < min_d) {
      min_d = d;
      min_i = i;
    }
  }

  return min_i;
}

void
plot_into_index(float measured[2][POINTS_COUNT][2])
{
  int t, i;
  for (t = 0; t < TRACES_MAX; t++) {
    if (!trace[t].enabled)
      continue;
    int ch = trace[t].channel;
    for (i = 0; i < sweep_points; i++)
      trace_index[t][i] = trace_into_index(t, i, measured[ch]);
  }
#if 0
  for (t = 0; t < TRACES_MAX; t++)
    if (trace[t].enabled && trace[t].polar)
      quicksort(trace_index[t], 0, sweep_points);
#endif

  mark_cells_from_index();
  markmap_all_markers();
}

static void
draw_cell(int m, int n)
{
  int x0 = m * CELLWIDTH;
  int y0 = n * CELLHEIGHT;
  int w = CELLWIDTH;
  int h = CELLHEIGHT;
  int x, y;
  int i0, i1, i;
  int t;
  // Clip cell by area
  if (x0 + w > area_width)
    w = area_width - x0;
  if (y0 + h > area_height)
    h = area_height - y0;
  if (w <= 0 || h <= 0)
    return;

  PULSE;
  // Clear buffer
  memset(spi_buffer, DEFAULT_BG_COLOR, sizeof spi_buffer);
  uint16_t c = config.grid_color;
  // Draw grid
  for (t = 0; t < TRACES_MAX; t++) {
    if (!trace[t].enabled)
      continue;
    uint32_t trace_type = (1<<trace[t].type);
    // Draw rectangular plot
    if (trace_type&RECTANGULAR_GRID_MASK){
      for (x = 0; x < w; x++) {
        if (rectangular_grid_x(x+x0)){
          for (y = 0; y < h; y++)
            spi_buffer[y * w + x] = c;
        }
      }
      for (y = 0; y < h; y++) {
        if (rectangular_grid_y(y+y0)){
          for (x = 0; x < w; x++)
            if (x+x0 >= CELLOFFSETX && x+x0 <= WIDTH+CELLOFFSETX)
              spi_buffer[y * w + x] = c;
        }
      }
      continue;
    }
    if(trace_type&(1<<TRC_SMITH)){
      for (y = 0; y < h; y++)
        for (x = 0; x < w; x++)
          if (smith_grid(x+x0, y+y0))
            spi_buffer[y * w + x] = c;
      continue;
    }
    if(trace_type&(1<<TRC_POLAR)){
      for (y = 0; y < h; y++)
        for (x = 0; x < w; x++)
          if (polar_grid(x+x0, y+y0))
            spi_buffer[y * w + x] = c;
      continue;
    }
#if 0
    if(trace_type&(1<<TRC_ADMIT)){
      for (y = 0; y < h; y++)
        for (x = 0; x < w; x++)
          if (smith_grid3(x+x0, y+y0)
           //   smith_grid2(x+x0, y+y0, 0.5))
            spi_buffer[y * w + x] = c;
      continue;
    }
#endif
  }
  PULSE;

#if 1
  // Draw traces
  for (t = 0; t < TRACES_MAX; t++) {
    if (!trace[t].enabled)
      continue;
    c = config.trace_color[t];
    // draw polar plot (check all points)
    i0 = 0; i1=0;
    uint32_t trace_type = (1<<trace[t].type);
    if (trace_type & ((1<<TRC_SMITH)|(1<<TRC_POLAR)))
      i1 = sweep_points-1;
    else // draw rectangular plot (search index range in cell)
      search_index_range_x(x0, x0+w, trace_index[t], &i0, &i1);
    for (i=i0; i < i1; i++) {
      int x1 = CELL_X(trace_index[t][i  ]) - x0;
      int y1 = CELL_Y(trace_index[t][i  ]) - y0;
      int x2 = CELL_X(trace_index[t][i+1]) - x0;
      int y2 = CELL_Y(trace_index[t][i+1]) - y0;
      cell_drawline(w, h, x1, y1, x2, y2, c);
    }
  }
#endif
  PULSE;
  //draw marker symbols on each trace
  for (i = 0; i < MARKERS_MAX; i++) {
    if (!markers[i].enabled)
      continue;
    for (t = 0; t < TRACES_MAX; t++) {
      if (!trace[t].enabled)
        continue;
      uint32_t index = trace_index[t][markers[i].index];
      int x = CELL_X(index) - x0 - X_MARKER_OFFSET;
      int y = CELL_Y(index) - y0 - Y_MARKER_OFFSET;
      // Check marker icon on cell
      if (x+MARKER_WIDTH>=0 && x-MARKER_WIDTH<w && y+MARKER_HEIGHT>=0 && y-MARKER_HEIGHT<h)
        draw_marker(w, h, x, y, config.trace_color[t], i);
    }
  }
  // Draw trace and marker info on the top
  if (n == 0)
    cell_draw_marker_info(m, n, w, h);

  PULSE;

  // Draw refrence position
  for (t = 0; t < TRACES_MAX; t++) {
    if (!trace[t].enabled)
      continue;
    uint32_t trace_type = (1<<trace[t].type);
    if (trace_type&((1<<TRC_SMITH)|(1<<TRC_POLAR)))
      continue;
    int x = 0 - x0 + CELLOFFSETX - REFERENCE_X_OFFSET;
    if (x+REFERENCE_WIDTH>=0 && x-REFERENCE_WIDTH<w){
      int y = 10*GRIDY - floatToInt((get_trace_refpos(t) * GRIDY)) - y0 - REFERENCE_Y_OFFSET;
      if (y+REFERENCE_HEIGHT>=0 && y-REFERENCE_HEIGHT<h)
        draw_refpos(w, h, x, y, config.trace_color[t]);
    }
  }
  // Draw cell
  ili9341_bulk(OFFSETX + x0, OFFSETY + y0, w, h);
}

static void
draw_all_cells(bool flush_markmap)
{
  int m, n;
  for (m = 0; m < (area_width+CELLWIDTH-1) / CELLWIDTH; m++)
    for (n = 0; n < (area_height+CELLHEIGHT-1) / CELLHEIGHT; n++) {
      uint16_t bit = 1<<m;
      if ((markmap[0][n] & bit) || (markmap[1][n] & bit)){
        draw_cell(m, n);
//        ili9341_fill(m*CELLWIDTH+10, n*CELLHEIGHT, 2, 2, RGB565(255,0,0));
      }
//    else
//      ili9341_fill(m*CELLWIDTH+10, n*CELLHEIGHT, 2, 2, RGB565(0,255,0));
    }

  if (flush_markmap) {
    // keep current map for update
    swap_markmap();
    // clear map for next plotting
    clear_markmap();
  }
}

void
draw_all(bool flush)
{
  if (redraw_request & REDRAW_MARKER)
    markmap_upperarea();
  if (redraw_request & (REDRAW_CELLS | REDRAW_MARKER))
    draw_all_cells(flush);
  if (redraw_request & REDRAW_FREQUENCY)
    draw_frequencies();
  if (redraw_request & REDRAW_CAL_STATUS)
    draw_cal_status();
  redraw_request = 0;
}

void
redraw_marker(int marker, int update_info)
{
  if (marker < 0)
    return;
  // mark map on new position of marker
  markmap_marker(marker);

  // mark cells on marker info
  if (update_info)
    markmap_upperarea();

  draw_all_cells(TRUE);
}

void
request_to_draw_cells_behind_menu(void)
{
  // Values Hardcoded from ui.c
  invalidateRect(320-70, 0, 319, 239);
  redraw_request |= REDRAW_CELLS;
}

void
request_to_draw_cells_behind_numeric_input(void)
{
  // Values Hardcoded from ui.c
  invalidateRect(0, 240-32, 319, 239);
  redraw_request |= REDRAW_CELLS;
}

static int
cell_drawchar(int w, int h, uint8_t ch, int x, int y)
{
  uint8_t bits;
  int c, r, ch_size;
  const uint8_t *char_buf = FONT_GET_DATA(ch);
  ch_size=FONT_GET_WIDTH(ch);
  if (y <= -FONT_GET_HEIGHT || y >= h || x <= -ch_size || x >= w)
    return ch_size;
  for(c = 0; c < FONT_GET_HEIGHT; c++) {
    bits = *char_buf++;
    if ((y + c) < 0 || (y + c) >= h)
      continue;
    for (r = 0; r < ch_size; r++) {
      if ((x+r) >= 0 && (x+r) < w && (0x80 & bits))
        spi_buffer[(y+c)*w + (x+r)] = foreground_color;
      bits <<= 1;
    }
  }
  return ch_size;
}

static void
cell_drawstring(int w, int h, char *str, int x, int y)
{
  while (*str) {
    x += cell_drawchar(w, h, *str, x, y);
    str++;
  }
}

static void
cell_draw_marker_info(int m, int n, int w, int h)
{
  char buf[32];
  int t;
  if (n != 0)
    return;
  if (active_marker < 0)
    return;
  int idx = markers[active_marker].index;
  int j = 0;
  if (active_marker != -1 && previous_marker != -1 && uistat.current_trace != -1) {
    int t = uistat.current_trace;
    int mk;
    for (mk = 0; mk < MARKERS_MAX; mk++) {
      if (!markers[mk].enabled)
        continue;
      int xpos = 1 + (j%2)*146;
      int ypos = 1 + (j/2)*8;
      xpos -= m * CELLWIDTH - CELLOFFSETX;
      ypos -= n * CELLHEIGHT;

      setForegroundColor(config.trace_color[t]);
      if (mk == active_marker)
        cell_drawstring(w, h, S_SARROW, xpos, ypos);
      xpos += 5;
      chsnprintf(buf, sizeof buf, "M%d", mk+1);
      cell_drawstring(w, h, buf, xpos, ypos);
      xpos += 13;
      //trace_get_info(t, buf, sizeof buf);
      uint32_t freq = frequencies[markers[mk].index];
      if (uistat.marker_delta && mk != active_marker) {
        uint32_t freq1 = frequencies[markers[active_marker].index];
        uint32_t delta = freq > freq1 ? freq - freq1 : freq1 - freq;
        chsnprintf(buf, sizeof buf, S_DELTA"%.9qHz", delta);
      } else {
        chsnprintf(buf, sizeof buf, "%.10qHz", freq);
      }
      cell_drawstring(w, h, buf, xpos, ypos);
      xpos += 67;
      if (uistat.marker_delta && mk != active_marker)
        trace_get_value_string_delta(t, buf, sizeof buf, measured[trace[t].channel], markers[mk].index, markers[active_marker].index);
      else
        trace_get_value_string(t, buf, sizeof buf, measured[trace[t].channel], markers[mk].index);
      setForegroundColor(DEFAULT_FG_COLOR);
      cell_drawstring(w, h, buf, xpos, ypos);
      j++;
    }

    // draw marker delta
    if (!uistat.marker_delta && previous_marker >= 0 && active_marker != previous_marker && markers[previous_marker].enabled) {
      int idx0 = markers[previous_marker].index;
      int xpos = 180;
      int ypos = 1 + (j/2)*8;
      xpos -= m * CELLWIDTH -CELLOFFSETX;
      ypos -= n * CELLHEIGHT;
      chsnprintf(buf, sizeof buf, S_DELTA"%d-%d", active_marker+1, previous_marker+1);
      setForegroundColor(DEFAULT_FG_COLOR);
      cell_drawstring(w, h, buf, xpos, ypos);
      xpos += 24;
      if ((domain_mode & DOMAIN_MODE) == DOMAIN_FREQ) {
        uint32_t freq  = frequencies[idx];
        uint32_t freq1 = frequencies[idx0];
        uint32_t delta = freq > freq1 ? freq - freq1 : freq1 - freq;
        chsnprintf(buf, sizeof buf, "%c%.13qHz", freq >= freq1 ? '+' : '-', delta);
      } else {
        chsnprintf(buf, sizeof buf, "%Fs (%Fm)", time_of_index(idx) - time_of_index(idx0), distance_of_index(idx) - distance_of_index(idx0));
      }
      cell_drawstring(w, h, buf, xpos, ypos);
    }
  } else {
    for (t = 0; t < TRACES_MAX; t++) {
      if (!trace[t].enabled)
        continue;
      int xpos = 1 + (j%2)*146;
      int ypos = 1 + (j/2)*8;
      xpos -= m * CELLWIDTH -CELLOFFSETX;
      ypos -= n * CELLHEIGHT;
      setForegroundColor(config.trace_color[t]);
      if (t == uistat.current_trace)
        cell_drawstring(w, h, S_SARROW, xpos, ypos);
      xpos += 5;
      chsnprintf(buf, sizeof buf, "CH%d", trace[t].channel);
      cell_drawstring(w, h, buf, xpos, ypos);
      xpos += 19;

      int n = trace_get_info(t, buf, sizeof buf);
      cell_drawstring(w, h, buf, xpos, ypos);
      xpos += n * 5 + 2;
      //xpos += 60;
      trace_get_value_string(t, buf, sizeof buf, measured[trace[t].channel], idx);
      setForegroundColor(DEFAULT_FG_COLOR);
      cell_drawstring(w, h, buf, xpos, ypos);
      j++;
    }

    // draw marker frequency
    int xpos = 185;
    int ypos = 1 + (j/2)*8;
    xpos -= m * CELLWIDTH -CELLOFFSETX;
    ypos -= n * CELLHEIGHT;
    setForegroundColor(DEFAULT_FG_COLOR);
    if (uistat.lever_mode == LM_MARKER)
      cell_drawstring(w, h, S_SARROW, xpos, ypos);
    xpos += 5;
    chsnprintf(buf, sizeof buf, "M%d:", active_marker+1);
    cell_drawstring(w, h, buf, xpos, ypos);
    xpos += 19;

    if ((domain_mode & DOMAIN_MODE) == DOMAIN_FREQ) {
<<<<<<< HEAD
=======
      //frequency_string(buf, sizeof buf, frequencies[idx], "");
>>>>>>> 93d1233d
      chsnprintf(buf, sizeof buf, "%qHz", frequencies[idx]);
    } else {
      chsnprintf(buf, sizeof buf, "%Fs (%Fm)", time_of_index(idx), distance_of_index(idx));
    }
    cell_drawstring(w, h, buf, xpos, ypos);
  }
  setForegroundColor(DEFAULT_FG_COLOR);
  if (electrical_delay != 0) {
    // draw electrical delay
    int xpos = 21;
    int ypos = 1 + ((j+1)/2)*8;
    xpos -= m * CELLWIDTH -CELLOFFSETX;
    ypos -= n * CELLHEIGHT;

    float light_speed_ps = 299792458e-12; //(m/ps)
    chsnprintf(buf, sizeof buf, "Edelay %Fs %Fm", electrical_delay * 1e-12,
                                                  electrical_delay * light_speed_ps * velocity_factor);
    cell_drawstring(w, h, buf, xpos, ypos);
  }
}

void
draw_frequencies(void)
{
  char buf1[32];
  char buf2[32];buf2[0]=0;
  if ((domain_mode & DOMAIN_MODE) == DOMAIN_FREQ) {
<<<<<<< HEAD
      if (frequency0 < frequency1) {
        chsnprintf(buf1, sizeof(buf1), " START %qHz", frequency0);
        chsnprintf(buf2, sizeof(buf2), " STOP %qHz", frequency1);
      } else if (frequency0 > frequency1) {
        chsnprintf(buf1, sizeof(buf1), " CENTER %qHz", frequency0/2 + frequency1/2);
        chsnprintf(buf2, sizeof(buf2), " SPAN %qHz", frequency0 - frequency1);
=======
      if (FREQ_IS_STARTSTOP()) {
        chsnprintf(buf1, sizeof(buf1), " START %qHz", frequency0);
        chsnprintf(buf2, sizeof(buf2), " STOP %qHz", frequency1);
      } else if (FREQ_IS_CENTERSPAN()) {
        chsnprintf(buf1, sizeof(buf1), " CENTER %qHz", FREQ_CENTER());
        chsnprintf(buf2, sizeof(buf2), " SPAN %qHz", FREQ_SPAN());
>>>>>>> 93d1233d
      } else {
        chsnprintf(buf1, sizeof(buf1), " CW %qHz", frequency0);
      }
  } else {
      chsnprintf(buf1, sizeof(buf1), " START 0s");
      chsnprintf(buf2, sizeof(buf2), "STOP %Fs (%Fm)", time_of_index(POINTS_COUNT-1), distance_of_index(POINTS_COUNT-1));
  }
  setForegroundColor(DEFAULT_FG_COLOR);
  setBackgroundColor(DEFAULT_BG_COLOR);
  ili9341_fill(0, 232, 320, 8, DEFAULT_BG_COLOR);
  if (uistat.lever_mode == LM_CENTER)
	buf1[0] = S_SARROW[0];
  if (uistat.lever_mode == LM_SPAN)
	buf2[0] = S_SARROW[0];
  ili9341_drawstring(buf1, OFFSETX, 232);
  ili9341_drawstring(buf2, 200, 232);
}

void
draw_cal_status(void)
{
  int x = 0;
  int y = 100;
#define YSTEP 8
  setForegroundColor(DEFAULT_FG_COLOR);
  setBackgroundColor(DEFAULT_BG_COLOR);
  ili9341_fill(0, y, 10, 6*YSTEP, DEFAULT_BG_COLOR);
  if (cal_status & CALSTAT_APPLY) {
    char c[3] = "C0";
    c[1] += lastsaveid;
    if (cal_status & CALSTAT_INTERPOLATED)
      c[0] = 'c';
    else if (active_props == &current_props)
      c[1] = '*';
    ili9341_drawstring(c, x, y);
    y += YSTEP;
  }

  if (cal_status & CALSTAT_ED) {
    ili9341_drawstring("D", x, y);
    y += YSTEP;
  }
  if (cal_status & CALSTAT_ER) {
    ili9341_drawstring("R", x, y);
    y += YSTEP;
  }
  if (cal_status & CALSTAT_ES) {
    ili9341_drawstring("S", x, y);
    y += YSTEP;
  }
  if (cal_status & CALSTAT_ET) {
    ili9341_drawstring("T", x, y);
    y += YSTEP;
  }
  if (cal_status & CALSTAT_EX) {
    ili9341_drawstring("X", x, y);
    y += YSTEP;
  }
}

// Draw battery level
#define BATTERY_TOP_LEVEL       4100
#define BATTERY_BOTTOM_LEVEL    3100
#define BATTERY_WARNING_LEVEL   3300

void
draw_battery_status(void)
{
  if (vbat<=0)
    return;
  uint8_t string_buf[25];
  // Set battery color
  setForegroundColor(vbat < BATTERY_WARNING_LEVEL ? DEFAULT_LOW_BAT_COLOR : DEFAULT_NORMAL_BAT_COLOR);
  setBackgroundColor(DEFAULT_BG_COLOR);
//  chsnprintf(string_buf, sizeof string_buf, "V:%d", vbat);
//  ili9341_drawstringV(string_buf, 1, 60);
  // Prepare battery bitmap image
  // Battery top
  int x=0;
  string_buf[x++] = 0b00111100;
  string_buf[x++] = 0b00100100;
  string_buf[x++] = 0b11111111;
//  string_buf[x++] = 0b10000001;
  // Fill battery status
  for (int power=BATTERY_TOP_LEVEL; power > BATTERY_BOTTOM_LEVEL; power-=100)
    string_buf[x++] = (power > vbat) ? 0b10000001 : // Empty line
                                       0b11111111;  // Full line
  // Battery bottom
//  string_buf[x++] = 0b10000001;
  string_buf[x++] = 0b11111111;
  // Draw battery
  blit8BitWidthBitmap(0, 1, 8, x, string_buf);
}

void
request_to_redraw_grid(void)
{
  force_set_markmap();
  redraw_request |= REDRAW_CELLS;
}

void
redraw_frame(void)
{
  ili9341_fill(0, 0, 320, 240, DEFAULT_BG_COLOR);
  draw_frequencies();
  draw_cal_status();
}

void
plot_init(void)
{
  force_set_markmap();
}<|MERGE_RESOLUTION|>--- conflicted
+++ resolved
@@ -1585,10 +1585,6 @@
     xpos += 19;
 
     if ((domain_mode & DOMAIN_MODE) == DOMAIN_FREQ) {
-<<<<<<< HEAD
-=======
-      //frequency_string(buf, sizeof buf, frequencies[idx], "");
->>>>>>> 93d1233d
       chsnprintf(buf, sizeof buf, "%qHz", frequencies[idx]);
     } else {
       chsnprintf(buf, sizeof buf, "%Fs (%Fm)", time_of_index(idx), distance_of_index(idx));
@@ -1616,21 +1612,12 @@
   char buf1[32];
   char buf2[32];buf2[0]=0;
   if ((domain_mode & DOMAIN_MODE) == DOMAIN_FREQ) {
-<<<<<<< HEAD
-      if (frequency0 < frequency1) {
-        chsnprintf(buf1, sizeof(buf1), " START %qHz", frequency0);
-        chsnprintf(buf2, sizeof(buf2), " STOP %qHz", frequency1);
-      } else if (frequency0 > frequency1) {
-        chsnprintf(buf1, sizeof(buf1), " CENTER %qHz", frequency0/2 + frequency1/2);
-        chsnprintf(buf2, sizeof(buf2), " SPAN %qHz", frequency0 - frequency1);
-=======
       if (FREQ_IS_STARTSTOP()) {
         chsnprintf(buf1, sizeof(buf1), " START %qHz", frequency0);
         chsnprintf(buf2, sizeof(buf2), " STOP %qHz", frequency1);
       } else if (FREQ_IS_CENTERSPAN()) {
         chsnprintf(buf1, sizeof(buf1), " CENTER %qHz", FREQ_CENTER());
         chsnprintf(buf2, sizeof(buf2), " SPAN %qHz", FREQ_SPAN());
->>>>>>> 93d1233d
       } else {
         chsnprintf(buf1, sizeof(buf1), " CW %qHz", frequency0);
       }
