--- conflicted
+++ resolved
@@ -2136,19 +2136,11 @@
   int touch_x, touch_y;
   touch_position(&touch_x, &touch_y);
   if (touch_y > HEIGHT) {
-<<<<<<< HEAD
     select_lever_mode(touch_x < FREQUENCIES_XPOS2 ? LM_CENTER : LM_SPAN);
-=======
-    if (touch_x < 160) {
-      select_lever_mode(LM_CENTER);
-    } else {
-      select_lever_mode(LM_SPAN);
-    }
->>>>>>> 18c5ca91
     return TRUE;
   }
   if (touch_y < 15) {
-    if (touch_x < 160 && get_electrical_delay() != 0.0) {
+    if (touch_x < FREQUENCIES_XPOS2 && get_electrical_delay() != 0.0) {
       select_lever_mode(LM_EDELAY);
     } else 
       select_lever_mode(LM_MARKER);
