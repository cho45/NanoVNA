--- conflicted
+++ resolved
@@ -163,18 +163,11 @@
   // Fix rounding error if get
   if (k>=multi){k-=multi;l++;}
   p = long_to_string_with_divisor(p, l, 10, 0);
-<<<<<<< HEAD
-  if (precision && k){
+  if (precision){
     *p++ = '.';
     p=long_to_string_with_divisor(p, k, 10, precision);
+#ifndef CHPRINTF_FORCE_TRAILING_ZEROS
     // remove zeros at end
-=======
-  if (precision){
-	 *p++ = '.';
-	p=long_to_string_with_divisor(p, k, 10, precision);
-#ifndef CHPRINTF_FORCE_TRAILING_ZEROS
-	// remove zeros at end
->>>>>>> 48ff4893
     while (p[-1]=='0') p--;
     if (p[-1]=='.') p--;
 #endif
